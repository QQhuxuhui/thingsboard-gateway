/**
 * Copyright © 2017 The Thingsboard Authors
 *
 * Licensed under the Apache License, Version 2.0 (the "License");
 * you may not use this file except in compliance with the License.
 * You may obtain a copy of the License at
 *
 *     http://www.apache.org/licenses/LICENSE-2.0
 *
 * Unless required by applicable law or agreed to in writing, software
 * distributed under the License is distributed on an "AS IS" BASIS,
 * WITHOUT WARRANTIES OR CONDITIONS OF ANY KIND, either express or implied.
 * See the License for the specific language governing permissions and
 * limitations under the License.
 */
package org.thingsboard.gateway.extensions.sigfox.conf.mapping;

import com.jayway.jsonpath.DocumentContext;
import com.jayway.jsonpath.JsonPath;
import lombok.Data;
import lombok.EqualsAndHashCode;
import lombok.extern.slf4j.Slf4j;
import org.springframework.util.StringUtils;
import org.thingsboard.gateway.extensions.sigfox.conf.mapping.transformer.DataValueTransformer;
import org.thingsboard.gateway.service.data.DeviceData;
import org.thingsboard.gateway.util.converter.AbstractJsonConverter;
import org.thingsboard.gateway.util.converter.BasicJsonConverter;
import org.thingsboard.server.common.data.kv.*;

import java.util.ArrayList;
import java.util.List;
import java.util.regex.Pattern;
import java.util.stream.Collectors;

@Data
@EqualsAndHashCode(callSuper = true)
@Slf4j
public class SigfoxDeviceDataConverter extends BasicJsonConverter {

<<<<<<< HEAD
=======
    public static final Pattern TAG_PATTERN = Pattern.compile("\\$\\{(.*?)\\}");

    private String filterExpression;
    private String deviceNameJsonExpression;
    private final List<AttributesMapping> attributes;
    private final List<TimeseriesMapping> timeseries;

    public boolean isApplicable(String body) {
        if (filterExpression == null || filterExpression.isEmpty()) {
            return true;
        } else {
            try {
                List jsonArray = JsonPath.parse(body).read(filterExpression);
                return !jsonArray.isEmpty();
            } catch (RuntimeException e) {
                log.debug("Failed to apply filter expression: {}", filterExpression, e);
                throw new RuntimeException("Failed to apply filter expression " + filterExpression, e);
            }
        }
    }

    public DeviceData parseBody(String body) {
        try {
            DocumentContext document = JsonPath.parse(body);

            if (filterExpression != null && !filterExpression.isEmpty()) {
                try {
                    log.debug("Data before filtering {}", body);
                    List jsonArray = document.read(filterExpression);
                    Object jsonObj = jsonArray.get(0); // take 1st element from filtered array (jayway jsonpath library limitation)
                    document = JsonPath.parse(jsonObj);
                    body = document.jsonString();
                    log.debug("Data after filtering {}", body);
                } catch (RuntimeException e) {
                    log.debug("Failed to apply filter expression: {}", filterExpression, e);
                    throw new RuntimeException("Failed to apply filter expression " + filterExpression, e);
                }
            }

            long ts = System.currentTimeMillis();
            String deviceName = eval(document, deviceNameJsonExpression);
            if (!StringUtils.isEmpty(deviceName)) {
                List<KvEntry> attrData = getKvEntries(JsonPath.parse(body), attributes);
                List<TsKvEntry> tsData = getKvEntries(JsonPath.parse(body), timeseries).stream()
                        .map(kv -> new BasicTsKvEntry(ts, kv))
                        .collect(Collectors.toList());
                return new DeviceData(deviceName, attrData, tsData);
            }
        } catch (Exception e) {
            log.error("Exception occurred while parsing json request body [{}]", body, e);
            throw new RuntimeException("Exception occurred while parsing json request body [" + body +"]", e);
        }
        return null;
    }

    private List<KvEntry> getKvEntries(DocumentContext document, List<? extends SigfoxKVMapping> mappings) {
        List<KvEntry> result = new ArrayList<>();
        if (mappings != null) {
            for (SigfoxKVMapping mapping : mappings) {
                String key = eval(document, mapping.getKey());
                String strVal = eval(document, mapping.getValue());
                result.add(getKvEntry(mapping, key, strVal));
            }
        }
        return result;
    }

    private BasicKvEntry getKvEntry(SigfoxKVMapping mapping, String key, String strVal) {
        DataValueTransformer transformer = mapping.getTransformer();
        if (transformer != null) {
            try {
                switch (mapping.getType().getDataType()) {
                    case STRING:
                        return new StringDataEntry(key, transformer.transformToString(strVal));
                    case BOOLEAN:
                        return new BooleanDataEntry(key, transformer.transformToBoolean(strVal));
                    case DOUBLE:
                        return new DoubleDataEntry(key, transformer.transformToDouble(strVal));
                    case LONG:
                        return new LongDataEntry(key, transformer.transformToLong(strVal));
                }
            } catch (Exception e) {
                log.error("Transformer [{}] can't be applied to field with key [{}] and value [{}]",
                        transformer.getName(), key, strVal);
                throw e;
            }
        } else {
            switch (mapping.getType().getDataType()) {
                case STRING:
                    return new StringDataEntry(key, strVal);
                case BOOLEAN:
                    return new BooleanDataEntry(key, Boolean.valueOf(strVal));
                case DOUBLE:
                    return new DoubleDataEntry(key, Double.valueOf(strVal));
                case LONG:
                    return new LongDataEntry(key, Long.valueOf(strVal));
            }
        }

        log.error("No mapping found for data type [{}]", mapping.getType().getDataType());
        throw new IllegalArgumentException("No mapping found for data type [" + mapping.getType().getDataType() + "]");
    }
>>>>>>> ff45fcdb
}<|MERGE_RESOLUTION|>--- conflicted
+++ resolved
@@ -37,12 +37,11 @@
 @Slf4j
 public class SigfoxDeviceDataConverter extends BasicJsonConverter {
 
-<<<<<<< HEAD
-=======
     public static final Pattern TAG_PATTERN = Pattern.compile("\\$\\{(.*?)\\}");
 
     private String filterExpression;
     private String deviceNameJsonExpression;
+    private String deviceTypeJsonExpression;
     private final List<AttributesMapping> attributes;
     private final List<TimeseriesMapping> timeseries;
 
@@ -80,16 +79,20 @@
 
             long ts = System.currentTimeMillis();
             String deviceName = eval(document, deviceNameJsonExpression);
+            String deviceType = null;
+            if (!StringUtils.isEmpty(deviceType)) {
+                deviceType = eval(document, deviceTypeJsonExpression);
+            }
             if (!StringUtils.isEmpty(deviceName)) {
                 List<KvEntry> attrData = getKvEntries(JsonPath.parse(body), attributes);
                 List<TsKvEntry> tsData = getKvEntries(JsonPath.parse(body), timeseries).stream()
                         .map(kv -> new BasicTsKvEntry(ts, kv))
                         .collect(Collectors.toList());
-                return new DeviceData(deviceName, attrData, tsData);
+                return new DeviceData(deviceName, deviceType, attrData, tsData);
             }
         } catch (Exception e) {
             log.error("Exception occurred while parsing json request body [{}]", body, e);
-            throw new RuntimeException("Exception occurred while parsing json request body [" + body +"]", e);
+            throw new RuntimeException("Exception occurred while parsing json request body [" + body + "]", e);
         }
         return null;
     }
@@ -141,5 +144,4 @@
         log.error("No mapping found for data type [{}]", mapping.getType().getDataType());
         throw new IllegalArgumentException("No mapping found for data type [" + mapping.getType().getDataType() + "]");
     }
->>>>>>> ff45fcdb
 }